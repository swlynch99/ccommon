--- conflicted
+++ resolved
@@ -36,14 +36,11 @@
 # Checks for programs
 AC_PROG_CC
 AC_PROG_MAKE_SET
-<<<<<<< HEAD
 AM_PROG_AR
 
 # Initialize libtool
 LT_INIT
-=======
 AC_PROG_LIBTOOL
->>>>>>> 40ef4b61
 
 # Checks for typedefs, structures, and compiler characteristics
 AC_C_INLINE
